function [b, report] = upload_document_collection(datasetId, documentList, options)
% UPLOAD_DOCUMENT_COLLECTION - Upload a collection of documents using bulk or serial upload.
%
%   [b, report] = ndi.cloud.upload.upload_document_collection(datasetId, documentList, options)
%   performs an upload of documents to a specified dataset. The method (batch vs. serial)
%   and batch size can be controlled.
%
%   By default, it uses a bulk upload process. It creates ZIP archives from the
%   document list, retrieves bulk upload URLs, and uploads the ZIP files to the cloud.
%   This process can be broken into chunks using the 'maxDocumentChunk' option.
%
%   If the environment variable 'NDI_CLOUD_UPLOAD_NO_ZIP' is set to 'true',
%   the documents are uploaded one at a time via a slower serial process.
%
% INPUTS:
%   datasetId      - (1,1) string
%                    The unique identifier for the target NDI Cloud dataset.
%
%   documentList   - (1,:) cell
%                    A cell array of ndi.document objects to be uploaded.
%
%   options.maxDocumentChunk - (1,1) double
%                    The maximum number of documents to include in a single ZIP
%                    archive for batch uploads. Defaults to Inf (all documents
%                    in one batch).
%
% OUTPUTS:
%   b              - (1,1) logical
%                    A boolean that is true if the entire upload operation
%                    succeeded and false otherwise.
%
%   report         - (1,1) struct
%                    A structure containing a report of the upload operation.
%                    It will have the following fields:
%                    'uploadType': 'batch' or 'serial'.
%                    'manifest': For 'batch' type, a cell array where each entry
%                                is a cell array of document IDs in that batch.
%                                For 'serial' type, this is a cell array of
%                                individual document IDs.
%                    'status': A cell array with 'success' or 'failure' for
%                              each corresponding entry in the manifest.
%
% EXAMPLE:
%   % Upload a collection of documents in chunks of 100
%   docs = {doc_obj1, doc_obj2, ..., doc_obj250};
%   [success, uploadReport] = ndi.cloud.upload.upload_document_collection("dataset123", docs, maxDocumentChunk=100);
%
% See also:
%   ndi.cloud.api.documents.get_bulk_upload_url
%   ndi.cloud.upload.internal.zip_documents_for_upload

    arguments
        datasetId (1,1) string
        documentList (1,:) cell
        options.maxDocumentChunk (1,1) double = Inf
    end
    assert(~isempty(documentList), 'List of documents was empty.')

    % --- Pre-processing Step ---
    % Extract document IDs for the report manifest
    docIds = cellfun(@(x) x.id(), documentList, 'UniformOutput', false);

    ndiCloudUploadNoZipEnvironment = getenv('NDI_CLOUD_UPLOAD_NO_ZIP');
    if isempty(ndiCloudUploadNoZipEnvironment)
       ndiCloudUploadNoZipEnvironment = "false";
    end

    % Initialize progress bar
    app = ndi.gui.component.ProgressBarWindow('NDI tasks');
    uuid = did.ido.unique_id();
    app.addBar('Label','Uploading documents','tag',uuid,'Auto',true);

    % --- Main Logic ---
    if strcmpi(ndiCloudUploadNoZipEnvironment,'true')
        % SERIAL UPLOAD
        report.uploadType = 'serial';
        report.manifest = cell(1, numel(documentList));
        report.status = cell(1, numel(documentList));

        for i=1:numel(documentList)
            report.manifest{i} = docIds{i};
            try
                % For serial upload, encode just the document properties
                docProperties = documentList{i}.document_properties;
                [~,~] = ndi.cloud.api.documents.addDocument(datasetId, jsonencodenan(docProperties));
                report.status{i} = 'success';
            catch
                report.status{i} = 'failure';
            end
            app.updateBar(uuid, i / numel(documentList));
        end

    else
        % BATCH (ZIP) UPLOAD
        report.uploadType = 'batch';
        report.manifest = {};
        report.status = {};
        
        docCount = numel(documentList);
        for i = 1:options.maxDocumentChunk:docCount
            startIndex = i;
            endIndex = min(i + options.maxDocumentChunk - 1, docCount);
            
            % Pass the chunk of ndi.document objects directly
            chunkDocs = documentList(startIndex:endIndex);
            
            zipFilePath = ''; % Initialize to ensure it's in scope for cleanup
            idManifest = {};
            
            try
                % Create zip file for the current chunk
                [zipFilePath, idManifest] = ...
                    ndi.cloud.upload.internal.zip_documents_for_upload(chunkDocs, datasetId);
                
                % Get upload URL and perform upload
<<<<<<< HEAD
                % TODO: Update deprecated function call. Replace ndi.cloud.api.documents.get_bulk_upload_url with ndi.cloud.api.documents.getBulkUploadURL
                uploadUrl = ndi.cloud.api.documents.getBulkUploadURL(datasetId);
                % TODO: Update deprecated function call. Replace ndi.cloud.api.files.put_files with ndi.cloud.api.files.putFiles
=======
                [success, uploadUrl] = ndi.cloud.api.documents.getBulkUploadURL(datasetId);
                if ~success
                    error(['Failed to get bulk upload URL: ' uploadUrl.message]);
                end
>>>>>>> 309cca81
                ndi.cloud.api.files.putFiles(uploadUrl, zipFilePath);
                
                % If we reached here, the upload was successful
                report.manifest{end+1} = idManifest;
                report.status{end+1} = 'success';
                delete(zipFilePath); % Clean up the file
                
            catch
                % The upload failed
                if isempty(idManifest) % if zipping failed before manifest was created
                    idManifest = cellfun(@(x) x.id(), chunkDocs, 'UniformOutput', false);
                end
                report.manifest{end+1} = idManifest; % Still log the manifest
                report.status{end+1} = 'failure';
                % Clean up the file if it was created before the error
                if isfile(zipFilePath)
                    delete(zipFilePath);
                end
            end
            app.updateBar(uuid, endIndex / docCount);
        end
    end
    
    % Determine overall success from the report
    b = ~any(strcmp(report.status, 'failure'));

    % Close progress bar window upon completion
    delete(app);
end<|MERGE_RESOLUTION|>--- conflicted
+++ resolved
@@ -113,16 +113,10 @@
                     ndi.cloud.upload.internal.zip_documents_for_upload(chunkDocs, datasetId);
                 
                 % Get upload URL and perform upload
-<<<<<<< HEAD
-                % TODO: Update deprecated function call. Replace ndi.cloud.api.documents.get_bulk_upload_url with ndi.cloud.api.documents.getBulkUploadURL
-                uploadUrl = ndi.cloud.api.documents.getBulkUploadURL(datasetId);
-                % TODO: Update deprecated function call. Replace ndi.cloud.api.files.put_files with ndi.cloud.api.files.putFiles
-=======
                 [success, uploadUrl] = ndi.cloud.api.documents.getBulkUploadURL(datasetId);
                 if ~success
                     error(['Failed to get bulk upload URL: ' uploadUrl.message]);
                 end
->>>>>>> 309cca81
                 ndi.cloud.api.files.putFiles(uploadUrl, zipFilePath);
                 
                 % If we reached here, the upload was successful
