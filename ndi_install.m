--- conflicted
+++ resolved
@@ -56,32 +56,11 @@
         end;
         directory = [userpath filesep 'tools'];
     end;
-<<<<<<< HEAD
 
     disp(['About to install at directory ' directory '...']);
 
     if nargin<2,
         dependencies = 1;
-=======
-    directory = [userpath filesep 'tools'];
-end;
-
-disp(['About to install at directory ' directory '...']);
-
-if nargin<2,
-    dependencies = 1;
-end;
-
-% If a numeric 
-if isnumeric(dependencies),
-    switch (dependencies),
-        case 1,
-            dependencies_filepath = 'https://raw.githubusercontent.com/VH-Lab/NDI-matlab/main/ndi-matlab-dependencies.json';
-        case 2,
-            dependencies_filepath = 'https://raw.githubusercontent.com/VH-Lab/vhlab_vhtools/refs/heads/master/vhtools_standard_distribution.json';
-        case 3,
-            dependencies_filepath = fullfile(ndi.util.toolboxdir, 'ndi-matlab-dependencies.json');
->>>>>>> 729f9be9
     end;
 
     % If a numeric
@@ -90,7 +69,7 @@
             case 1,
                 dependencies_filepath = 'https://raw.githubusercontent.com/VH-Lab/NDI-matlab/main/ndi-matlab-dependencies.json';
             case 2,
-                dependencies_filepath = 'https://raw.githubusercontent.com/VH-Lab/vhlab_vhtools/main/vhtools_standard_distribution.json';
+                dependencies_filepath = 'https://raw.githubusercontent.com/VH-Lab/vhlab_vhtools/refs/heads/master/vhtools_standard_distribution.json';
             case 3,
                 dependencies_filepath = fullfile(ndi.util.toolboxdir, 'ndi-matlab-dependencies.json');
         end;
