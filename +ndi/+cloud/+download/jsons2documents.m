--- conflicted
+++ resolved
@@ -44,25 +44,14 @@
     session_id = '';
     doc_count = 0; % To keep track of successfully loaded documents
 
-<<<<<<< HEAD
     for i = 1:num_files_to_process
         json_file_name = files_to_process(i).name;
         json_file_path = fullfile(jsonpath, json_file_name);
-=======
-    for i=1:numel(d)
-        json_file_path = fullfile(jsonpath, d(i).name);
-        d_json = fileread(json_file_path);
-        d_struct = jsondecode(d_json);
-        if isfield(d_struct,'id')
-            d_struct = rmfield(d_struct,'id'); % remove API field
-        end
->>>>>>> 82c5dfac
 
         if verbose
             fprintf('Processing file: %s\n', json_file_name);
         end
 
-<<<<<<< HEAD
         try
             d_json = fileread(json_file_path);
             d_struct = jsondecode(d_json);
@@ -120,14 +109,4 @@
     % The ndiDocuments array is already correctly sized due to pre-allocation
     % and the fact that any file error causes early exit.
 
-end
-=======
-        if strcmp(ndiDocuments{i}.doc_class,'dataset_session_info')
-            session_id = ndiDocuments{i}.document_properties.base.session_id;
-        end
-    end
-
-    if isempty(session_id)
-        error(['Could not find session_id among documents specified. (You should not see this error.)']);
-    end
->>>>>>> 82c5dfac
+end