--- conflicted
+++ resolved
@@ -63,42 +63,6 @@
         doc_json_struct(doc_id_to_idx(doc_id)).is_uploaded = 1;
         cur_doc_idx = cur_doc_idx + 1;
     end
-<<<<<<< HEAD
-    
-    if isfield(d{i}.document_properties, 'files'),
-        for f = 1:numel(d{i}.document_properties.files.file_list)
-            file_name = d{i}.document_properties.files.file_list{f};
-            if (~doc_file_struct(file_id_to_idx(file_name)).is_uploaded)
-                if verbose, 
-                    disp(['Uploading ' int2str(cur_file_idx) ' of ' int2str(files_left) ' binary files (' file_name ')']);
-                end;
-                
-                waitbar(cur_file_idx/files_left, h_file, sprintf('Uploading file %d of %d, %.2f KB out of %.2f KB...', cur_file_idx, files_left, cur_size,total_size));
-                
-                file_obj = S.database_openbinarydoc(doc_id, file_name);
-                [~,uid,~] = fileparts(file_obj.fullpathfilename);
-                [status, response, upload_url] = ndi.cloud.files.get_files(dataset_id, uid, auth_token);
-                if status ~= 0
-                    b = 0;
-                    msg = response;
-                    error(msg);
-                end
-                [status, response] = ndi.cloud.files.put_files(upload_url, file_obj.fullpathfilename, auth_token);
-                if status ~= 0
-                    b = 0;
-                    msg = response;
-                    error(msg);
-                end
-                S.database_closebinarydoc(file_obj);
-                doc_json_struct(i).is_uploaded = 1;
-                cur_size = cur_size + doc_file_struct(file_id_to_idx(file_name)).bytes;
-                waitbar(cur_file_idx/files_left, h_file, sprintf('Uploading file %d of %d, %.2f KB out of %.2f KB...', cur_file_idx, files_left, cur_size,total_size));
-                cur_file_idx = cur_file_idx + 1;
-            end
-        end
-    end
-
-=======
 
     ndi_doc_id = d{index}.document_properties.base.id;
 
@@ -106,6 +70,8 @@
         doc_i = doc_i + 1;
         for f = 1:numel(d{index}.document_properties.files.file_list)
             file_name = d{index}.document_properties.files.file_list{f};
+            waitbar(cur_file_idx/files_left, h_file, sprintf('Uploading file %d of %d, %.2f KB out of %.2f KB...', cur_file_idx, files_left, cur_size,total_size));
+
             if verbose, 
                disp(['Preparing to upload ' int2str(f) ' of ' int2str(numel(d{index}.document_properties.files.file_list)) ' binary files/sets (' file_name ')']);
             end;
@@ -153,7 +119,6 @@
 
         % use whatever upload command is necessary
         % or, check to see if the file is already there?
->>>>>>> 4dd33d68
 end
 delete(h_document);
 delete(h_file);
