--- conflicted
+++ resolved
@@ -119,10 +119,7 @@
             else,
                 if isempty(D1),D1=zeros(0,1);end;
             end;
-<<<<<<< HEAD
-=======
             if isempty(D2) & isempty(D1), D2 = D1; end;
->>>>>>> 4dd33d68
             if ~isequaln(D1,D2),
 				errmsg{end+1} = ['Reading ' event_types{j} ' produced unequal results in codes/text.'];
                                     keyboard
