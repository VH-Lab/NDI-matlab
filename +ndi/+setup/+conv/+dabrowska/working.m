<<<<<<< HEAD


myPath = '/Users/vanhoosr/Library/CloudStorage/GoogleDrive-steve@walthamdatascience.com/Shared drives/Dabrowska';


[fileList,isDir] = vlt.file.manifest(myPath);
filefileList = fileList(~isDir);

incl = []; for i=1:numel(filefileList), if ~contains(filefileList{i},'/._'), incl(end+1) = i; end; end
filefileList = filefileList(incl);
incl = []; for i=1:numel(filefileList), if ~startsWith(filefileList{i},'._'), incl(end+1) = i; end; end
filefileList = filefileList(incl);

t = ndi.setup.conv.datalocation.processFileManifest(filefileList,j,'relativePathPrefix','Dabrowska/');

 % constants

t{:,"SpeciesOntologyID"} = "NCBITaxon:10116"; % Rattus norvegicus
t{:,"SubjectPostfix"} = "@dabrowska-lab.rosalindfranklin.edu";

 % how to assign strains?

 % how to assign species:

sp = openminds.controlledterms.Species;
sp.preferredOntologyIdentifier="NCBITaxon:10116";
sp.name = "Rattus norvegicus";

st_sd = openminds.core.research.Strain;
st_sd.geneticStrainType = "wildtype";
st_sd.species = sp;
st_sd.ontologyIdentifier = "RRID:RGD_70508";
st_sd.name = "SD"; 

st_wi = openminds.core.research.Strain;
st_wi.geneticStrainType = "wildtype";
st_wi.species = sp;
st_wi.ontologyIdentifier = "RRID:RGD_13508588";
st_wi.name = "WI"; 

st_trans = openminds.core.research.Strain;
st_trans.geneticStrainType = "knockin";
st_trans.species = sp;
st_trans.backgroundStrain = [st_sd st_wi ];

st_avpcre = st_trans;
st_avpcre.name = 'AVP-Cre';

st_crfcre = st_trans;
st_crfcre.name = 'CRF-Cre';

st_otrirescre = st_trans;
st_otrirescre.name = 'OTR-IRES-Cre';

  % hangers on

L1 = (cellfun(@(x) ~isequaln(x,NaN), t.IsExpMatFile)) & cellfun(@(x) isequaln(x,NaN), t.BathConditionString);


 % need to add table constant elements, join 
 % epochprobmap_daqsystem: dabrowska_intracell
 % probes: dabrowska_current: patch-I
 %    dabrowska_voltage: patch-V
 %    dabrowska_stimulator: stimulator

bath_background


What are the species?



What are the strains?

=======
% Set paths
myDir = '/Users/jhaley/Documents/MATLAB';
myPath = fullfile(myDir,'data','Dabrowska');

% Get files
[dirList,isDir] = vlt.file.manifest(myPath);
fileList = dirList(~isDir);
% include = ~contains(fileList,'/._') & ~startsWith(fileList,'._') & ...
%     ~contains(fileList,'.DS_Store'); 
% fileList = fileList(include);

% Get variable table
jsonPath = fullfile(myDir,'tools/NDI-matlab/+ndi/+setup/+conv/+dabrowska/dabrowskaDataLocation.json');
j = jsondecode(fileread(jsonPath));
variableTable = ndi.setup.conv.datalocation.processFileManifest(fileList,...
    j,'relativePathPrefix','Dabrowska/');
% variableTable = variableTable(100:200,:);

%% Create NDI sessions
S = ndi.setup.NDIMaker.sessionMaker(myPath,variableTable,...
    'NonNaNVariableNames','IsExpMatFile','Overwrite',true);
[sessionArray,variableTable.sessionInd] = S.sessionIndices;

%% Add DAQ system
labName = 'dabrowskalab';
S.addDaqSystem(labName,'Overwrite',true)
>>>>>>> f96d3830
<|MERGE_RESOLUTION|>--- conflicted
+++ resolved
@@ -1,5 +1,6 @@
-<<<<<<< HEAD
 
+
+% steve's working doc
 
 myPath = '/Users/vanhoosr/Library/CloudStorage/GoogleDrive-steve@walthamdatascience.com/Shared drives/Dabrowska';
 
@@ -73,7 +74,9 @@
 
 What are the strains?
 
-=======
+
+% jess's working lines
+
 % Set paths
 myDir = '/Users/jhaley/Documents/MATLAB';
 myPath = fullfile(myDir,'data','Dabrowska');
@@ -99,5 +102,4 @@
 
 %% Add DAQ system
 labName = 'dabrowskalab';
-S.addDaqSystem(labName,'Overwrite',true)
->>>>>>> f96d3830
+S.addDaqSystem(labName,'Overwrite',true)