--- conflicted
+++ resolved
@@ -1,4 +1,3 @@
-<<<<<<< HEAD
 function [daqSystemNames, daqSystemConfigFiles] = listDaqSystemNames(labName)
 % listDaqSystemNames - List names of pre-configured DAQ systems for a lab
     
@@ -6,11 +5,10 @@
         labName (1,1) string = missing
     end
 
-    ndi.globals;
-    rootPath = fullfile(ndi_globals.path.commonpath, 'daq_systems');
+    rootPath = fullfile(ndi.common.PathConstants.CommonFolder, 'daq_systems');
 
     if ~ismissing(labName)
-        importDir = fullfile(ndi_globals.path.commonpath, 'daq_systems', labName);
+        importDir = fullfile(rootPath, labName);
     
         if ~isfolder(importDir)
             error('No DAQ systems were found for "%s"', labName)
@@ -18,27 +16,12 @@
         L = dir(fullfile(importDir, '*.json'));
     else
         L = recursiveDir(rootPath, 'FileType', 'json');
-=======
-function daqSystemNames = listDaqSystemNames(labName)
-    % listDaqSystemNames - List names of pre-configured DAQ systems for a lab
-
-    importDir = fullfile(ndi.common.PathConstants.CommonFolder, 'daq_systems', labName);
-
-    if ~isfolder(importDir)
-        error('No DAQ systems were found for "%s"', labName);
->>>>>>> 36b62c79
     end
 
 
     [~, daqSystemNames] = fileparts({L.name});
 
-<<<<<<< HEAD
     if nargout == 2
         daqSystemConfigFiles = arrayfun(@(s) fullfile(s.folder, s.name), L, 'uni', 0);
     end
-=======
-    if ~isa(daqSystemNames,'cell'),
-        daqSystemNames = {daqSystemNames};
-    end;
->>>>>>> 36b62c79
 end