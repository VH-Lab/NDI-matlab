classdef oridirtuning < ndi.app & ndi.app.appdoc

	properties (SetAccess=protected,GetAccess=public)

	end % properties

	methods

		function ndi_app_oridirtuning_obj = oridirtuning(varargin)
			% ndi.app.oridirtuning - an app to calculate and analyze orientation/direction tuning curves
			%
			% NDI_APP_ORIDIRTUNING_OBJ = ndi.app.oridirtuning(SESSION)
			%
			% Creates a new ndi.app.oridirtuning object that can operate on
			% NDI_SESSIONS. The app is named 'ndi.app.oridirtuning'.
			%
				session = [];
				name = 'ndi_app_oridirtuning';
				if numel(varargin)>0,
					session = varargin{1};
				end
				ndi_app_oridirtuning_obj = ndi_app_oridirtuning_obj@ndi.app(session, name);
				ndi_app_oridirtuning_obj = ndi_app_oridirtuning_obj@ndi.app.appdoc(...
<<<<<<< HEAD
					{'orientation_direction_tuning'},...
					{'apps/vision/oridir/orientation_direction_tuning',...
=======
					{'orientation_direction_tuning','tuning_curve'},...
					{'stimulus/vision/oridir/orientation_direction_tuning',...
>>>>>>> 641efc66
                    'stimulus/tuning_curve'},...
					session);
                
		end % ndi.app.oridirtuning() creator

		function tuning_doc = calculate_tuning_curve(ndi_app_oridirtuning_obj, ndi_element_obj)

			% CALCULATE_TUNING_CURVE - calculate an orientation/direction tuning curve from stimulus responses
			%
			% TUNING_DOC = CALCULATE_TUNING_CURVE(NDI_APP_ORIDIRTUNING_OBJ, ndi.element)
			%
			% 
				tuning_doc = {};

				E = ndi_app_oridirtuning_obj.session;
				rapp = ndi.app.stimulus.tuning_response(E);

				q_relement = ndi.query('depends_on','depends_on','element_id',ndi_element_obj.id());
				q_rdoc = ndi.query('','isa','stimulus_response_scalar.json','');
				rdoc = E.database_search(q_rdoc&q_relement)

				for r=1:numel(rdoc),
					if is_oridir_stimulus_response(ndi_app_oridirtuning_obj, rdoc{r}),
						independent_parameter = {'angle'};
						independent_label = {'direction'};
						constraint = struct('field','sFrequency','operation','hasfield','param1','','param2','');
						tuning_doc{end+1} = rapp.tuning_curve(rdoc{r},'independent_parameter',independent_parameter,...
							'independent_label',independent_label,'constraint',constraint);
					end;
				end;

		end; % calculate_tuning_curve()

		function oriprops = calculate_all_oridir_indexes(ndi_app_oridirtuning_obj, ndi_element_obj, docexistsaction);

			% 
			%
				oriprops = {};
				E = ndi_app_oridirtuning_obj.session;
                
				q_relement = ndi.query('depends_on','depends_on','element_id',ndi_element_obj.id());
				q_rdoc = ndi.query('','isa','stimulus_response_scalar.json','');
				rdoc = E.database_search(q_rdoc&q_relement);


				for r=1:numel(rdoc),
					if is_oridir_stimulus_response(ndi_app_oridirtuning_obj, rdoc{r}),
						% find the tuning curve doc
						q_tdoc = ndi.query('','isa','stimulus_tuningcurve.json','');
						q_tdocrdoc = ndi.query('','depends_on','stimulus_response_scalar_id',rdoc{r}.id());
						tdoc = E.database_search(q_tdoc&q_tdocrdoc&q_relement);
						for t=1:numel(tdoc),
							appdoc_struct.tuning_doc_id = tdoc{t}.id();
							% call add_appdoc with the 
							%oriprops{end+1} = calculate_oridir_indexes(ndi_app_oridirtuning_obj, tdoc{t});
							oriprops{end+1} = ndi_app_oridirtuning_obj.add_appdoc('orientation_direction_tuning',appdoc_struct,docexistsaction,tdoc{t});
						end;
					end;
				end;

		end; % calculate_all_oridir_indexes()

		function oriprops = calculate_oridir_indexes(ndi_app_oridirtuning_obj, tuning_doc, do_add)
			% CALCULATE_ORIDIR_INDEXES 
			%
			%
			%
				if nargin < 3,
					do_add = 1;
				end;
				E = ndi_app_oridirtuning_obj.session;
				tapp = ndi.app.stimulus.tuning_response(E);
				ind = {};
				ind_real = {};
				control_ind = {};
				control_ind_real = {};
				response_ind = {};
				response_mean = [];
				response_stddev = [];
				response_stderr = [];

				stim_response_doc = E.database_search(ndi.query('ndi_document.id','exact_string',tuning_doc.dependency_value('stimulus_response_scalar_id'),''));

				if isempty(stim_response_doc),
					error(['cannot find stimulus response document. Do not know what to do.']);
				end;

				% grr..if the elements are all the same size, Matlab will make individual_response_real, etc, a matrix instead of cell
				tuning_doc = tapp.tuningdoc_fixcellarrays(tuning_doc);

				for i=1:numel(tuning_doc.document_properties.tuning_curve.individual_responses_real),
					ind{i} = tuning_doc.document_properties.tuning_curve.individual_responses_real{i} + ...
						sqrt(-1)*tuning_doc.document_properties.tuning_curve.individual_responses_imaginary{i};
					ind_real{i} = ind{i};
					if any(~isreal(ind_real{i})), ind_real{i} = abs(ind_real{i}); end;
					control_ind{i} = tuning_doc.document_properties.tuning_curve.control_individual_responses_real{i} + ...
						sqrt(-1)*tuning_doc.document_properties.tuning_curve.control_individual_responses_imaginary{i};
					control_ind_real{i} = control_ind{i};
					if any(~isreal(control_ind_real{i})), control_ind_real{i} = abs(control_ind_real{i}); end;
					response_ind{i} = ind{i} - control_ind{i};
					response_mean(i) = nanmean(response_ind{i});
					if ~isreal(response_mean(i)), response_mean(i) = abs(response_mean(i)); end;
					response_stddev(i) = nanstd(response_ind{i});
					response_stderr(i) = vlt.data.nanstderr(response_ind{i});
					if any(~isreal(response_ind{i})),
						response_ind{i} = abs(response_ind{i});
					end;
				end;

				resp.ind = ind_real;
				resp.blankind = control_ind_real{1};
				[anova_across_stims, anova_across_stims_blank] = neural_response_significance(resp);

				response.curve = ...
					[ tuning_doc.document_properties.tuning_curve.independent_variable_value(:)' ; ...
						response_mean ; ...
						response_stddev ; ...
						response_stderr; ];
				response.ind = response_ind;

				vi = vlt.neuro.vision.oridir.index.oridir_vectorindexes(response);
				fi = vlt.neuro.vision.oridir.index.oridir_fitindexes(response);

				properties.coordinates = 'compass';
				properties.response_units = tuning_doc.document_properties.tuning_curve.response_units;
				properties.response_type = stim_response_doc{1}.document_properties.stimulus_response_scalar.response_type;

				tuning_curve = struct('direction', vlt.data.rowvec(tuning_doc.document_properties.tuning_curve.independent_variable_value), ...
					'mean', response_mean, ...
					'stddev', response_stddev, ...
					'stderr', response_stderr, ...
					'individual', {response_ind}, ...
					'raw_individual', {ind_real}, ...
					'control_individual', {control_ind_real});

				significance = struct('visual_response_anova_p',anova_across_stims_blank,'across_stimuli_anova_p', anova_across_stims);

				vector = struct('circular_variance', vi.ot_circularvariance, ...
					'direction_circular_variance', vi.dir_circularvariance', ...
					'Hotelling2Test', vi.ot_HotellingT2_p, ...
					'orientation_preference', vi.ot_pref, ...
					'direction_preference', vi.dir_pref, ...
					'direction_hotelling2test', vi.dir_HotellingT2_p, ...
					'dot_direction_significance', vi.dir_dotproduct_sig_p);

				fit = struct('double_guassian_parameters', fi.fit_parameters,...
					'double_gaussian_fit_angles', vlt.data.rowvec(fi.fit(1,:)), ...
					'double_gaussian_fit_values', vlt.data.rowvec(fi.fit(2,:)), ...
					'orientation_preferred_orthogonal_ratio', fi.ot_index, ...
					'direction_preferred_null_ratio', fi.dir_index, ...
					'orientation_preferred_orthogonal_ratio_rectified', fi.ot_index_rectified', ...
					'direction_preferred_null_ratio_rectified', fi.dir_index_rectified, ...
					'orientation_angle_preference', mod(fi.dirpref,180), ...
					'direction_angle_preference', fi.dirpref, ...
					'hwhh', fi.tuning_width);

				oriprops = ndi.document('vision/oridir/orientation_direction_tuning', ...
					'orientation_direction_tuning', vlt.data.var2struct('properties', 'tuning_curve', 'significance', 'vector', 'fit')) + ...
						ndi_app_oridirtuning_obj.newdocument();
				oriprops = oriprops.set_dependency_value('element_id', stim_response_doc{1}.dependency_value('element_id'));
				oriprops = oriprops.set_dependency_value('stimulus_tuningcurve_id', tuning_doc.id());

				if do_add == 1,
					E.database_add(oriprops);
				end;

				figure;
				ndi_app_oridirtuning_obj.plot_oridir_response(oriprops);

		end; % calculate_oridir_indexes()

		function b = is_oridir_stimulus_response(ndi_app_oridirtuning_obj, response_doc)
			%
				E = ndi_app_oridirtuning_obj.session;
					% does this stimulus vary in orientation or direction tuning?
				stim_pres_doc = E.database_search(ndi.query('ndi_document.id', 'exact_string', dependency_value(response_doc, 'stimulus_presentation_id'),''));
				if isempty(stim_pres_doc),
					error(['empty stimulus response doc, do not know what to do.']);
				end;
				stim_props = {stim_pres_doc{1}.document_properties.stimulus_presentation.stimuli.parameters};
				% need to make this more general TODO
				included = [];
				for n=1:numel(stim_props),
					if ~isfield(stim_props{n},'isblank'),
						included(end+1) = n;
					elseif ~stim_props{n}.isblank,
						included(end+1) = n;
					end;
				end;
				desc = vlt.data.structwhatvaries(stim_props(included));
				b = vlt.data.eqlen(desc,{'angle'});
		end; % is_oridir_stimulus_response()

		function plot_oridir_response(ndi_app_oridirtuning_obj, oriprops_doc)

				E = ndi_app_oridirtuning_obj.session;

				h = vlt.plot.myerrorbar(oriprops_doc.document_properties.orientation_direction_tuning.tuning_curve.direction, ...
					oriprops_doc.document_properties.orientation_direction_tuning.tuning_curve.mean, ...
					oriprops_doc.document_properties.orientation_direction_tuning.tuning_curve.stderr, ...
					oriprops_doc.document_properties.orientation_direction_tuning.tuning_curve.stderr);

				delete(h(2));
				set(h(1),'color',[0 0 0]);

				hold on;
				baseline_h = plot([0 360],[0 0],'k--');
				fitline_h = plot(oriprops_doc.document_properties.orientation_direction_tuning.fit.double_gaussian_fit_angles,...
					oriprops_doc.document_properties.orientation_direction_tuning.fit.double_gaussian_fit_values,'k-');
				box off;

				element_doc = E.database_search(ndi.query('ndi_document.id','exact_string',dependency_value(oriprops_doc,'element_id'),'')); 
				if isempty(element_doc),
					error(['Empty element document, don''t know what to do.']);
				end;
				element = ndi.database.fun.ndi_document2ndi_object(element_doc{1}, E);
				xlabel('Direction (\circ)');
				ylabel(oriprops_doc.document_properties.orientation_direction_tuning.properties.response_units);
				title([element.elementstring() '.' element.type '; ' oriprops_doc.document_properties.orientation_direction_tuning.properties.response_type]);

		end; % plot_oridir_response

		%%% functions that override ndi_app_appdoc  %%
        
		function doc = struct2doc(ndi_app_oridirtuning_obj, appdoc_type, appdoc_struct, varargin)
			% STRUCT2DOC - create an ndi.document from an input structure and input parameters
			%
			% DOC = STRUCT2DOC(NDI_APP_ORIDIRTUNING_OBJ, APPDOC_TYPE, APPDOC_STRUCT, ...)
			%
			% For ndi_app_oridirtuning, one can use an APPDOC_TYPE of the following:
			% APPDOC_TYPE                   | Description
			% ----------------------------------------------------------------------------------------------
			% 'orientation_tuning_direction'| A document that describes the parameters to be used for 
			%                               | orientation tuning direction 
			% 
			% See APPDOC_DESCRIPTION for a list of the parameters.
			% 
                if strcmpi(appdoc_type,'orientation_direction_tuning'),
                   tuning_doc_id = appdoc_struct.tuning_doc_id;
                   td = ndi_app_oridirtuning_obj.session.database_search(ndi.query('ndi_document.id','exact_string',tuning_doc_id,''));
                   if numel(td)==1, 
                       td = td{1};
                   elseif numel(td)>1,
                       error(['Too many tuning documents.']); % should not happen
                   elseif numel(td)==0,
                       error(['No tuning doc with id ' tuning_doc_id '.']);
                   end;
                   doc = ndi_app_oridirtuning_obj.calculate_oridir_indexes(td, 0);            
                elseif strcmpi(appdoc_type,'tuning_curve'),
                    element_id = appdoc_struct.element_id;
                    ndi_element_obj = ndi.database.fun.ndi_document2ndi_object(element_id, ndi_app_oridirtuning_obj.session);
                    doc = calculate_tuning_curve(ndi_app_oridirtuning_obj, ndi_element_obj);                    
                else
					error(['Unknown APPDOC_TYPE ' appdoc_type '.']);
                end;
		end; %struct2doc()

		function doc = find_appdoc(ndi_app_oridirtuning_obj, appdoc_type, varargin)
			% FIND_APPDOC - find an ndi_app_appdoc document in the session database
			%
			% See ndi_app_oridirtuning/APPDOC_DESCRIPTION for documentation.
			%
				doc = {};
            
				switch(lower(appdoc_type))
					case 'orientation_direction_tuning'
						q = ndi.query('','isa','orientation_direction_tuning', '');
						if numel(varargin)>=1,
							tuning_doc=varargin{1};
							if ~isempty(tuning_doc),
								q = q&ndi.query('','depends_on','stimulus_tuningcurve_id',tuning_doc.id());
							end;
						end;
						if numel(varargin)>=2,
							element_id = varargin{2};
							if ~isempty(element_id),
								q = q&ndi.query('','depends_on','element_id',element_id);
							end;
						end;
						doc = ndi_app_oridirtuning_obj.session.database_search(q);
<<<<<<< HEAD
                    
                    case 'tuning_curve'
						q = ndi.query('','isa','stimulus_tuningcurve', '');
                        q = 
						if numel(varargin)>=1,
							tuning_doc=varargin{1};
								q = q&ndi.query('','depends_on','element_id',element.id());
                        end;
						doc = ndi_app_oridirtuning_obj.session.database_search(q);
                        
=======
                    case 'tuning_curve',
                        q = ndi.query('','isa','stimulus_tuningcurve','');
                        % need to search for independent variable:
                        % direction
                        if numel(varargin)>=1,
                            element = varargin{1};
                            q = q&ndi.query('','depends_on','element_id',element.id());
                        end;
                        doc = ndi_app_oridirtuning_obj.session.database_search(q);
>>>>>>> 641efc66
					otherwise,
						error(['Unknown APPDOC_TYPE ' appdoc_type '.']);
                        
				end %switch
		end % find_appdoc()
        
		function appdoc_struct = doc2struct(ndi_app_oridirtuning_obj, appdoc_type, doc)
			% DOC2STRUCT - create an ndi.document from an input structure and input parameters
			%
			% DOC = STRUCT2DOC(NDI_APPDOC_OBJ, SESSION, APPDOC_TYPE, APPDOC_STRUCT, [additional parameters]
			%
			% Create an ndi.document from a data structure APPDOC_STRUCT. The ndi.document is created
			% according to the APPDOC_TYPE of the NDI_APPDOC_OBJ.
			%
			% In the base class, this uses the property info in the ndi.document to load the data structure.
			%
				if strcmpi(appdoc_type,'orientation_direction_tuning'),
					appdoc_struct.tuning_doc_id = doc.dependency_value('stimulus_tuningcurve_id');
                elseif strcmpi(appdoc_type,'tuning_curve'),
                    appdoc_struct.element_id = doc.dependency_value('element_id');
                end;
		end; % doc2struct()

		function appdoc_description(ndi_app_appdoc_obj)
			% APPDOC_DESCRIPTION - a function that prints a description of all appdoc types
			%
			% Every subclass should override this function to describe the APPDOC types available
			% to the subclass. It should follow the following form.
			%
			% --------------------
			%
			% The APPDOCs available to this class are the following:
			%
			% APPDOC_TYPE               | Description
			% ----------------------------------------------------------------------------------------------
			% 'doctype1'                | The first app document type.
			% (in the base class, there are no APPDOCS; in subclasses, the document types should appear here)
			% (here, 'doctype1' is a dummy example.)
			%
			% ----------------------------------------------------------------------------------------------
			% APPDOC 1: DOCTYPE1
			% ----------------------------------------------------------------------------------------------
			%
			%   ---------------------
			%   | DOCTYPE1 -- ABOUT |
			%   ---------------------
			%
			%   DOCTYPE documents store X. It DEPENDS ON documents Y and Z. 
			%
			%   Definition: app/myapp/doctype1
			%
			%   --------------------------
			%   | DOCTYPE1 -- CREATION |
			%   --------------------------
			%
			%   DOC = STRUCT2DOC(NDI_APPDOC_OBJ, 'doctype1', DOCTYPE1PARAMS, ...)
			%
			%   DOCTYPE1PARAMS should contain the following fields:
			%   Fieldname                 | Description
			%   -------------------------------------------------------------------------
			%   field1                    | field1 description
			%   overlap                   | field2 description
			%
			%   ------------------------
			%   | DOCTYPE1 - FINDING |
			%   ------------------------
			%
			%   [DOCTYPE1_DOC] = FIND_APPDOC(NDI_APPDOC_OBJ, 'doctype1', INPUT1, INPUT2, ...) 
			%
			%   INPUTS:
			%      INPUT1 - first input needed to find doctype1 documents
			%      INPUT2 - the second input needed to find doctype1 documents
			%   OUTPUT:
			%      DOCTYPE1_DOC - the ndi.document of the application document DOCTYPE1
			%
			%   ------------------------
			%   | DOCTYPE1 - LOADING |
			%   ------------------------
			%
			%   [OUTPUT1,OUTPUT2,...,DOCTYPE1_DOC] = LOADDOC_APPDOC(NDI_APPDOC_OBJ, ...
			%       'doctype1', INPUT1, INPUT2,...);
			%
			%   INPUTS:
			%      INPUT1 - first input needed to find doctype1 documents
			%      INPUT2 - the second input needed to find doctype1 documents
			%   OUTPUT:
			%      OUTPUT1 - the first type of loaded data contained in DOCTYPE1 documents
			%      OUTPUT2 - the second type of loaded data contained in DOCTYPE1 documents
			%
			% ----------------------------------------------------------------------------------------------
			% APPDOC 2: tuning_curve
			% ----------------------------------------------------------------------------------------------
			%
			%   ---------------------
			%   | DOCTYPE1 -- ABOUT |
			%   ---------------------
			%
			%   Tuning curve that has response values as a function of stimulus direction or orientation 
			%
			%   Definition: stimulus/stimulus_tuningcurve
			%
			%   --------------------------
			%   | DOCTYPE1 -- CREATION |
			%   --------------------------
			%
			%   DOC = STRUCT2DOC(NDI_APPDOC_OBJ, 'doctype1', DOCTYPE1PARAMS, ...)
			%
			%   DOCTYPE1PARAMS should contain the following fields:
			%   Fieldname                 | Description
			%   -------------------------------------------------------------------------
			%   field1                    | field1 description
			%   overlap                   | field2 description
			%
			%   ------------------------
			%   | DOCTYPE1 - FINDING |
			%   ------------------------
			%
			%   [DOCTYPE1_DOC] = FIND_APPDOC(NDI_APPDOC_OBJ, 'doctype1', INPUT1, INPUT2, ...) 
			%
			%   INPUTS:
			%      INPUT1 - first input needed to find doctype1 documents
			%      INPUT2 - the second input needed to find doctype1 documents
			%   OUTPUT:
			%      DOCTYPE1_DOC - the ndi.document of the application document DOCTYPE1
			%
			%   ------------------------
			%   | DOCTYPE1 - LOADING |
			%   ------------------------
			%
			%   [OUTPUT1,OUTPUT2,...,DOCTYPE1_DOC] = LOADDOC_APPDOC(NDI_APPDOC_OBJ, ...
			%       'doctype1', INPUT1, INPUT2,...);
			%
			%   INPUTS:
			%      INPUT1 - first input needed to find doctype1 documents
			%      INPUT2 - the second input needed to find doctype1 documents
			%   OUTPUT:
			%      OUTPUT1 - the first type of loaded data contained in DOCTYPE1 documents
			%      OUTPUT2 - the second type of loaded data contained in DOCTYPE1 documents
			%
				eval(['help ndi.app.appdoc/appdoc_description']); % change to your class here
		end; % appdoc_description()
			        
        
        
	end; % methods
    
	methods (Static),
		

	end; % static methods

end % ndi.app.oridirtuning

<|MERGE_RESOLUTION|>--- conflicted
+++ resolved
@@ -21,13 +21,8 @@
 				end
 				ndi_app_oridirtuning_obj = ndi_app_oridirtuning_obj@ndi.app(session, name);
 				ndi_app_oridirtuning_obj = ndi_app_oridirtuning_obj@ndi.app.appdoc(...
-<<<<<<< HEAD
-					{'orientation_direction_tuning'},...
-					{'apps/vision/oridir/orientation_direction_tuning',...
-=======
 					{'orientation_direction_tuning','tuning_curve'},...
 					{'stimulus/vision/oridir/orientation_direction_tuning',...
->>>>>>> 641efc66
                     'stimulus/tuning_curve'},...
 					session);
                 
@@ -308,18 +303,7 @@
 							end;
 						end;
 						doc = ndi_app_oridirtuning_obj.session.database_search(q);
-<<<<<<< HEAD
-                    
-                    case 'tuning_curve'
-						q = ndi.query('','isa','stimulus_tuningcurve', '');
-                        q = 
-						if numel(varargin)>=1,
-							tuning_doc=varargin{1};
-								q = q&ndi.query('','depends_on','element_id',element.id());
-                        end;
-						doc = ndi_app_oridirtuning_obj.session.database_search(q);
                         
-=======
                     case 'tuning_curve',
                         q = ndi.query('','isa','stimulus_tuningcurve','');
                         % need to search for independent variable:
@@ -329,8 +313,8 @@
                             q = q&ndi.query('','depends_on','element_id',element.id());
                         end;
                         doc = ndi_app_oridirtuning_obj.session.database_search(q);
->>>>>>> 641efc66
-					otherwise,
+
+                    otherwise,
 						error(['Unknown APPDOC_TYPE ' appdoc_type '.']);
                         
 				end %switch
