% NDI_SESSION_DIR - NDI_SESSION_DIR object class - an session with an associated file directory
%

classdef dir < ndi.session
<<<<<<< HEAD
    properties (GetAccess=public,SetAccess=protected)
        path    % the file path of the session
    end

    methods
        function ndi_session_dir_obj = dir(reference, path, session_id)
        % ndi.session.dir - Create a new ndi.session.dir ndi_session_dir_object
        %
        %   E = ndi.session.dir(REFERENCE, PATHNAME)
        %
        % Creates an ndi.session.dir ndi_session_dir_object, or an session with an
        % associated directory. REFERENCE should be a unique reference for the
        % session and directory PATHNAME.
        %
        % One can also open an existing session by using
        %
        %  E = ndi.session.dir(PATHNAME)
        %
        % See also: ndi.session, ndi.session.dir/GETPATH

            if nargin<2,
                path = reference;
                ref = 'temp';
            end

            if ~isfolder(path),
                error(['Directory ' path ' does not exist.']);
            end;

            ndi_session_dir_obj = ndi_session_dir_obj@ndi.session(reference);

            ndi_session_dir_obj.path = char(path); % Ensure type is character vector

            should_we_try_to_read_from_database = 1;

            if nargin>2, % we have the session_id % undocumented 3rd input argument
                ndi_session_dir_obj.identifier = session_id;
                ndi_session_dir_obj.reference = reference;
                should_we_try_to_read_from_database = 0;
            else,
                % next, figure out the ID; we won't use the one on disk unless we don't have a database entry

                d = dir([ndi_session_dir_obj.ndipathname() filesep 'unique_reference.txt']);
                if ~isempty(d),
                    ndi_session_dir_obj.identifier = strtrim(vlt.file.textfile2char(...
                        [ndi_session_dir_obj.ndipathname() filesep 'unique_reference.txt']));
                else,
                    % make a provisional new one
                    ndi_session_dir_obj.identifier = ndi.ido.unique_id();
                end
            end;

            ndi_session_dir_obj.database = ndi.database.fun.opendatabase(...
                ndi_session_dir_obj.ndipathname(), ndi_session_dir_obj.id());

            read_from_database = 0;

            if should_we_try_to_read_from_database,
                session_doc = ndi_session_dir_obj.database_search(ndi.query('','isa','session'));
                if ~isempty(session_doc),
                    % use the oldest
                    time_diff_max = 0;
                    time_loc = 0;
                    now_time = datetime('now','TimeZone','UTCLeapSeconds');
                    for i=1:numel(session_doc),
                        time_here = datetime(session_doc{i}.document_properties.base.datestamp,'TimeZone','UTCLeapSeconds');
                        time_diff_here = seconds(now_time-time_here);
                        if time_diff_here>time_diff_max,
                            time_diff_max = time_diff_here;
                            time_loc = i;
                        end;
                    end;
                    session_doc = session_doc{time_loc};

                    ndi_session_dir_obj.identifier = session_doc.document_properties.base.session_id;
                    ndi_session_dir_obj.reference = session_doc.document_properties.session.reference;
                    read_from_database = 1;
=======
	properties (GetAccess=public,SetAccess=protected)
		path    % the file path of the session
	end

	methods
		function ndi_session_dir_obj = dir(reference, path, session_id)
			% ndi.session.dir - Create a new ndi.session.dir ndi_session_dir_object
			%
			%   E = ndi.session.dir(REFERENCE, PATHNAME)
			%
			% Creates an ndi.session.dir ndi_session_dir_object, or an session with an
			% associated directory. REFERENCE should be a unique reference for the
			% session and directory PATHNAME.
			%
			% One can also open an existing session by using
			%
			%  E = ndi.session.dir(PATHNAME)
			%
			% See also: ndi.session, ndi.session.dir/GETPATH

				if nargin<2,
					if nargin >= 1
						path = reference;
					end
					reference = 'temp';
				end

				ndi_session_dir_obj = ndi_session_dir_obj@ndi.session(reference);

				if nargin < 1 || isempty(path); return; end

				if ~isfolder(path),
					error(['Directory ' path ' does not exist.']);
				end;

				ndi_session_dir_obj.path = char(path); % Ensure type is character vector

				should_we_try_to_read_from_database = 1;

				if nargin>2, % we have the session_id % undocumented 3rd input argument
					ndi_session_dir_obj.identifier = session_id;
					ndi_session_dir_obj.reference = reference;
					should_we_try_to_read_from_database = 0;
				else,
					% next, figure out the ID; we won't use the one on disk unless we don't have a database entry

					d = dir([ndi_session_dir_obj.ndipathname() filesep 'unique_reference.txt']);
					if ~isempty(d),
						ndi_session_dir_obj.identifier = strtrim(vlt.file.textfile2char(...
							[ndi_session_dir_obj.ndipathname() filesep 'unique_reference.txt']));
					else,
						% make a provisional new one
						ndi_session_dir_obj.identifier = ndi.ido.unique_id();
					end
				end;

				ndi_session_dir_obj.database = ndi.database.fun.opendatabase(...
					ndi_session_dir_obj.ndipathname(), ndi_session_dir_obj.id());

				read_from_database = 0;

				if should_we_try_to_read_from_database,
					session_doc = ndi_session_dir_obj.database_search(ndi.query('','isa','session'));
					if ~isempty(session_doc),
						% use the oldest
						time_diff_max = 0;
						time_loc = 0;
						now_time = datetime('now','TimeZone','UTCLeapSeconds');
						for i=1:numel(session_doc),
							time_here = datetime(session_doc{i}.document_properties.base.datestamp,'TimeZone','UTCLeapSeconds');
							time_diff_here = seconds(now_time-time_here);
							if time_diff_here>time_diff_max,
								time_diff_max = time_diff_here;
								time_loc = i;
							end;
						end;
						session_doc = session_doc{time_loc};

						ndi_session_dir_obj.identifier = session_doc.document_properties.base.session_id;
						ndi_session_dir_obj.reference = session_doc.document_properties.session.reference;
						read_from_database = 1;
					end;
				end;

				if should_we_try_to_read_from_database & ~read_from_database,
					d = dir([ndi_session_dir_obj.ndipathname() filesep 'reference.txt']);
					if ~isempty(d),
						ndi_session_dir_obj.reference = strtrim(vlt.file.textfile2char(...
							[ndi_session_dir_obj.ndipathname() filesep 'reference.txt']));
					elseif nargin==1,
						error(['Could not load the REFERENCE field from the database or path ' ndi_session_dir_obj.ndipathname() '.']);
					end
					% now we have both reference and id from either the files or the database, add it to db
					g = ndi.document('session','session.reference',ndi_session_dir_obj.reference) + ...
						ndi_session_dir_obj.newdocument();
					ndi_session_dir_obj.database_add(g);
				end;

				syncgraph_doc = ndi_session_dir_obj.database_search( ndi.query('','isa','syncgraph','') & ...
					ndi.query('base.session_id', 'exact_string', ndi_session_dir_obj.id(), ''));

				if isempty(syncgraph_doc),
					ndi_session_dir_obj.syncgraph = ndi.time.syncgraph(ndi_session_dir_obj);
				else,
					if numel(syncgraph_doc)~=1,
						error(['Too many syncgraph documents found. Confused. There should be only 1.']);
					end;
					ndi_session_dir_obj.syncgraph = ndi.database.fun.ndi_document2ndi_object(syncgraph_doc{1},ndi_session_dir_obj);
				end;

				vlt.file.str2text([ndi_session_dir_obj.ndipathname() filesep 'reference.txt'], ...
					ndi_session_dir_obj.reference);
				vlt.file.str2text([ndi_session_dir_obj.ndipathname() filesep 'unique_reference.txt'], ...
					ndi_session_dir_obj.id());

				st = ndi.session.sessiontable();
				st.addtableentry(ndi_session_dir_obj.id(), ndi_session_dir_obj.path);
		end;
		
		function p = getpath(ndi_session_dir_obj)
			% GETPATH - Return the path of the session
			%
			%   P = GETPATH(NDI_SESSION_DIR_OBJ)
			%
			% Returns the path of an ndi.session.dir object.
			%
			% The path is some sort of reference to the storage location of
			% the session. This might be a URL, or a file directory.
			%
				p = ndi_session_dir_obj.path;
>>>>>>> 729f9be9
                end;
            end;

            if should_we_try_to_read_from_database & ~read_from_database,
                d = dir([ndi_session_dir_obj.ndipathname() filesep 'reference.txt']);
                if ~isempty(d),
                    ndi_session_dir_obj.reference = strtrim(vlt.file.textfile2char(...
                        [ndi_session_dir_obj.ndipathname() filesep 'reference.txt']));
                elseif nargin==1,
                    error(['Could not load the REFERENCE field from the database or path ' ndi_session_dir_obj.ndipathname() '.']);
                end
                % now we have both reference and id from either the files or the database, add it to db
                g = ndi.document('session','session.reference',ndi_session_dir_obj.reference) + ...
                    ndi_session_dir_obj.newdocument();
                ndi_session_dir_obj.database_add(g);
            end;

            syncgraph_doc = ndi_session_dir_obj.database_search( ndi.query('','isa','syncgraph','') & ...
                ndi.query('base.session_id', 'exact_string', ndi_session_dir_obj.id(), ''));

            if isempty(syncgraph_doc),
                ndi_session_dir_obj.syncgraph = ndi.time.syncgraph(ndi_session_dir_obj);
            else,
                if numel(syncgraph_doc)~=1,
                    error(['Too many syncgraph documents found. Confused. There should be only 1.']);
                end;
                ndi_session_dir_obj.syncgraph = ndi.database.fun.ndi_document2ndi_object(syncgraph_doc{1},ndi_session_dir_obj);
            end;

            vlt.file.str2text([ndi_session_dir_obj.ndipathname() filesep 'reference.txt'], ...
                ndi_session_dir_obj.reference);
            vlt.file.str2text([ndi_session_dir_obj.ndipathname() filesep 'unique_reference.txt'], ...
                ndi_session_dir_obj.id());

            st = ndi.session.sessiontable();
            st.addtableentry(ndi_session_dir_obj.id(), ndi_session_dir_obj.path);
        end;

        function p = getpath(ndi_session_dir_obj)
        % GETPATH - Return the path of the session
        %
        %   P = GETPATH(NDI_SESSION_DIR_OBJ)
        %
        % Returns the path of an ndi.session.dir object.
        %
        % The path is some sort of reference to the storage location of
        % the session. This might be a URL, or a file directory.
        %
            p = ndi_session_dir_obj.path;
        end;

        function p = ndipathname(ndi_session_dir_obj)
        % NDIPATHNAME - Return the path of the NDI files within the session
        %
        % P = NDIPATHNAME(NDI_SESSION_DIR_OBJ)
        %
        % Returns the pathname to the NDI files in the ndi.session.dir object.
        %
        % It is the ndi.session.dir object's path plus [filesep '.ndi' ]

            ndi_dir = '.ndi';
            p = [ndi_session_dir_obj.path filesep ndi_dir ];
            if ~isfolder(p),
                mkdir(p);
            end;
        end; % ndipathname()

        function b = eq(ndi_session_dir_obj_a, ndi_session_dir_obj_b)
            % EQ - Are two ndi.session.dir objects equivalent?
            %
            % B = EQ(NDI_SESSION_DIR_OBJ_A, NDI_SESSION_DIR_OBJ_B)
            %
            % Returns 1 if the two ndi.session.dir objects have the same
            % path and reference fields. They do not have to be the same handles
            % (that is, have the same location in memory).
            %
            b = 0;
            if eq@ndi.session(ndi_session_dir_obj_a, ndi_session_dir_obj_b),
                b = strcmp(ndi_session_dir_obj_a.path,ndi_session_dir_obj_b.path);
            end;
        end; % eq()

        function inputs = creator_args(ndi_session_obj)
            % CREATOR_ARGS - return the arguments needed to build an ndi.session object
            %
            % INPUTS = CREATOR_ARGS(NDI_SESSION_OBJ)
            %
            % Return the inputs necessary to create an ndi.session object. Each input
            % argument is returned as an entry in the cell array INPUTS.
            %
            % Example:
            % INPUTS = ndi_session_obj.creator_args();
            % ndi_session_copy = ndi.session(INPUTS{:});
            %
            inputs{1} = ndi_session_obj.reference;
            inputs{2} = ndi_session_obj.getpath();
            inputs{3} = ndi_session_obj.id();
        end; % creator_args()
    end; % methods

end % classdef<|MERGE_RESOLUTION|>--- conflicted
+++ resolved
@@ -2,7 +2,6 @@
 %
 
 classdef dir < ndi.session
-<<<<<<< HEAD
     properties (GetAccess=public,SetAccess=protected)
         path    % the file path of the session
     end
@@ -24,15 +23,19 @@
         % See also: ndi.session, ndi.session.dir/GETPATH
 
             if nargin<2,
-                path = reference;
-                ref = 'temp';
+                if nargin >= 1
+                    path = reference;
+                end
+                reference = 'temp';
             end
+
+            ndi_session_dir_obj = ndi_session_dir_obj@ndi.session(reference);
+
+            if nargin < 1 || isempty(path); return; end
 
             if ~isfolder(path),
                 error(['Directory ' path ' does not exist.']);
             end;
-
-            ndi_session_dir_obj = ndi_session_dir_obj@ndi.session(reference);
 
             ndi_session_dir_obj.path = char(path); % Ensure type is character vector
 
@@ -80,138 +83,6 @@
                     ndi_session_dir_obj.identifier = session_doc.document_properties.base.session_id;
                     ndi_session_dir_obj.reference = session_doc.document_properties.session.reference;
                     read_from_database = 1;
-=======
-	properties (GetAccess=public,SetAccess=protected)
-		path    % the file path of the session
-	end
-
-	methods
-		function ndi_session_dir_obj = dir(reference, path, session_id)
-			% ndi.session.dir - Create a new ndi.session.dir ndi_session_dir_object
-			%
-			%   E = ndi.session.dir(REFERENCE, PATHNAME)
-			%
-			% Creates an ndi.session.dir ndi_session_dir_object, or an session with an
-			% associated directory. REFERENCE should be a unique reference for the
-			% session and directory PATHNAME.
-			%
-			% One can also open an existing session by using
-			%
-			%  E = ndi.session.dir(PATHNAME)
-			%
-			% See also: ndi.session, ndi.session.dir/GETPATH
-
-				if nargin<2,
-					if nargin >= 1
-						path = reference;
-					end
-					reference = 'temp';
-				end
-
-				ndi_session_dir_obj = ndi_session_dir_obj@ndi.session(reference);
-
-				if nargin < 1 || isempty(path); return; end
-
-				if ~isfolder(path),
-					error(['Directory ' path ' does not exist.']);
-				end;
-
-				ndi_session_dir_obj.path = char(path); % Ensure type is character vector
-
-				should_we_try_to_read_from_database = 1;
-
-				if nargin>2, % we have the session_id % undocumented 3rd input argument
-					ndi_session_dir_obj.identifier = session_id;
-					ndi_session_dir_obj.reference = reference;
-					should_we_try_to_read_from_database = 0;
-				else,
-					% next, figure out the ID; we won't use the one on disk unless we don't have a database entry
-
-					d = dir([ndi_session_dir_obj.ndipathname() filesep 'unique_reference.txt']);
-					if ~isempty(d),
-						ndi_session_dir_obj.identifier = strtrim(vlt.file.textfile2char(...
-							[ndi_session_dir_obj.ndipathname() filesep 'unique_reference.txt']));
-					else,
-						% make a provisional new one
-						ndi_session_dir_obj.identifier = ndi.ido.unique_id();
-					end
-				end;
-
-				ndi_session_dir_obj.database = ndi.database.fun.opendatabase(...
-					ndi_session_dir_obj.ndipathname(), ndi_session_dir_obj.id());
-
-				read_from_database = 0;
-
-				if should_we_try_to_read_from_database,
-					session_doc = ndi_session_dir_obj.database_search(ndi.query('','isa','session'));
-					if ~isempty(session_doc),
-						% use the oldest
-						time_diff_max = 0;
-						time_loc = 0;
-						now_time = datetime('now','TimeZone','UTCLeapSeconds');
-						for i=1:numel(session_doc),
-							time_here = datetime(session_doc{i}.document_properties.base.datestamp,'TimeZone','UTCLeapSeconds');
-							time_diff_here = seconds(now_time-time_here);
-							if time_diff_here>time_diff_max,
-								time_diff_max = time_diff_here;
-								time_loc = i;
-							end;
-						end;
-						session_doc = session_doc{time_loc};
-
-						ndi_session_dir_obj.identifier = session_doc.document_properties.base.session_id;
-						ndi_session_dir_obj.reference = session_doc.document_properties.session.reference;
-						read_from_database = 1;
-					end;
-				end;
-
-				if should_we_try_to_read_from_database & ~read_from_database,
-					d = dir([ndi_session_dir_obj.ndipathname() filesep 'reference.txt']);
-					if ~isempty(d),
-						ndi_session_dir_obj.reference = strtrim(vlt.file.textfile2char(...
-							[ndi_session_dir_obj.ndipathname() filesep 'reference.txt']));
-					elseif nargin==1,
-						error(['Could not load the REFERENCE field from the database or path ' ndi_session_dir_obj.ndipathname() '.']);
-					end
-					% now we have both reference and id from either the files or the database, add it to db
-					g = ndi.document('session','session.reference',ndi_session_dir_obj.reference) + ...
-						ndi_session_dir_obj.newdocument();
-					ndi_session_dir_obj.database_add(g);
-				end;
-
-				syncgraph_doc = ndi_session_dir_obj.database_search( ndi.query('','isa','syncgraph','') & ...
-					ndi.query('base.session_id', 'exact_string', ndi_session_dir_obj.id(), ''));
-
-				if isempty(syncgraph_doc),
-					ndi_session_dir_obj.syncgraph = ndi.time.syncgraph(ndi_session_dir_obj);
-				else,
-					if numel(syncgraph_doc)~=1,
-						error(['Too many syncgraph documents found. Confused. There should be only 1.']);
-					end;
-					ndi_session_dir_obj.syncgraph = ndi.database.fun.ndi_document2ndi_object(syncgraph_doc{1},ndi_session_dir_obj);
-				end;
-
-				vlt.file.str2text([ndi_session_dir_obj.ndipathname() filesep 'reference.txt'], ...
-					ndi_session_dir_obj.reference);
-				vlt.file.str2text([ndi_session_dir_obj.ndipathname() filesep 'unique_reference.txt'], ...
-					ndi_session_dir_obj.id());
-
-				st = ndi.session.sessiontable();
-				st.addtableentry(ndi_session_dir_obj.id(), ndi_session_dir_obj.path);
-		end;
-		
-		function p = getpath(ndi_session_dir_obj)
-			% GETPATH - Return the path of the session
-			%
-			%   P = GETPATH(NDI_SESSION_DIR_OBJ)
-			%
-			% Returns the path of an ndi.session.dir object.
-			%
-			% The path is some sort of reference to the storage location of
-			% the session. This might be a URL, or a file directory.
-			%
-				p = ndi_session_dir_obj.path;
->>>>>>> 729f9be9
                 end;
             end;
 
