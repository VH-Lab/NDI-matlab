--- conflicted
+++ resolved
@@ -3,12 +3,7 @@
 		"definition":						"$NDIDOCUMENTPATH\/stimulus\/stimulus_tuningcurve.json",
 		"validation":						"$NDISCHEMAPATH\/stimulus\/stimulus_tuningcurve_schema.json",
 		"class_name":						"ndi_document_stimulus_stimulus_tuningcurve",
-<<<<<<< HEAD
-        "property_list_name":               "tuning_curve",
-
-=======
 		"property_list_name":				"tuning_curve",
->>>>>>> 55a448d9
 		"class_version":					1,
 		"superclasses": [ 
 			{ "definition":                 "$NDIDOCUMENTPATH\/ndi_document.json" }
