{
	"document_class": {
		"definition":						"$NDIDOCUMENTPATH\/stimulus\/vision\/oridir\/ndi_document_orientation_direction_tuning.json",
		"validation":						"$NDISCHEMAPATH\/stimulus\/vision\/oridir\/ndi_document_orientation_direction_tuning_schema.json",
		"class_name":						"oridir-ndi_document_orientation_direction_tuning",
		"class_version":					1,
		"superclasses": [
<<<<<<< HEAD
			{ "definition":                                 "$NDIDOCUMENTPATH\/ndi_document.json"}
=======
			{ "definition":                                 "$NDIDOCUMENTPATH\/ndi_document.json"},
			{ "definition":                                 "$NDIDOCUMENTPATH\/ndi_document_thingreference.json"},
			{ "definition":                                 "$NDIDOCUMENTPATH\/stimulus\/ndi_document_stimulus_tuningcurve_reference.json"}
>>>>>>> ecd318f3
		]
	},
	"depends_on": [
		{	"name":		"thing_id",
			"value":	"" }
	],
	"orientation_direction_tuning":  {
		"properties": {
			"coordinates":						"compass",
			"response_units":					0,
			"response_type":					"mean"
		},
		"tuning_curve": {
			"direction":						0,
			"mean":							0,
			"stddev":						0,
			"stderr":						0,
			"individual":	{
			},
			"raw_individual": {
			},
			"control_individual": {
			}
		},
		"significance": {
			"visual_response_anova_p":		 		1,
			"across_stimuli_anova_p":				1
		},
		"vector": {
			"circular_variance":					1,
			"direction_circular_variance":				1,
			"hotelling2test":					1,
			"orientation_preference":				0,
			"direction_preference":					0,
			"direction_hotelling2test":				1,
			"dot_direction_significance":				1
		},
		"fit": {
<<<<<<< HEAD
			"double_gaussian_parameters":				[0],
			"double_gaussian_fit_angles":				[0],
=======
			"double_gaussian_parameters":				0,
			"double_gaussian_fit_angles":				0,
>>>>>>> ecd318f3
			"double_gaussian_fit_values":				[0],
			"orientation_preferred_orthogonal_ratio":		[0],
			"direction_preferred_null_ratio":			[0],
			"orientation_preferred_orthogonal_ratio_rectified":	[0],
			"direction_preferred_null_ratio_rectified":		[0],
			"orientation_angle_preference":				0,
			"direction_angle_preference":				0,
			"hwhh":							0
		}
	}
}
<|MERGE_RESOLUTION|>--- conflicted
+++ resolved
@@ -5,13 +5,7 @@
 		"class_name":						"oridir-ndi_document_orientation_direction_tuning",
 		"class_version":					1,
 		"superclasses": [
-<<<<<<< HEAD
 			{ "definition":                                 "$NDIDOCUMENTPATH\/ndi_document.json"}
-=======
-			{ "definition":                                 "$NDIDOCUMENTPATH\/ndi_document.json"},
-			{ "definition":                                 "$NDIDOCUMENTPATH\/ndi_document_thingreference.json"},
-			{ "definition":                                 "$NDIDOCUMENTPATH\/stimulus\/ndi_document_stimulus_tuningcurve_reference.json"}
->>>>>>> ecd318f3
 		]
 	},
 	"depends_on": [
@@ -50,13 +44,8 @@
 			"dot_direction_significance":				1
 		},
 		"fit": {
-<<<<<<< HEAD
 			"double_gaussian_parameters":				[0],
 			"double_gaussian_fit_angles":				[0],
-=======
-			"double_gaussian_parameters":				0,
-			"double_gaussian_fit_angles":				0,
->>>>>>> ecd318f3
 			"double_gaussian_fit_values":				[0],
 			"orientation_preferred_orthogonal_ratio":		[0],
 			"direction_preferred_null_ratio":			[0],
